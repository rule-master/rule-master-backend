--- conflicted
+++ resolved
@@ -76,37 +76,7 @@
         """
         Set up the system prompt for the LLM.
         """
-<<<<<<< HEAD
         logger.debug("Setting up system prompt")
-        java_classes_map = self.java_classes_map
-        system_content = """
-        You are a Drools rule assistant that helps users create, search, edit, and delete Drools rules in a natural, conversational way. 
-        
-        Analyze user requests carefully to determine their intent. Based on the intent, call the appropriate function: 
-        
-        - When users want to add or create a rule, call the add_rule function.
-        - When users want to modify, update, edit, or change a rule, call the edit_rule function.
-        - When users want to delete or remove a rule, call the delete_rule function.
-        - When users want to search, find, or list rules, call the search_rules function.
-        
-        When user wants to add a new rule:
-        - Mapping user language to facts, fields, and actions: 
-            > Facts are the objects you are reasoning about, like 'restaurant data' or 'employee recommendation'.
-            > Fields are the attributes of those facts, like 'restaurant size' or 'expected total sales'.
-            > Actions are what you want to do with the facts, like 'add employees' or 'set extra employees'.
-        - Before you transform their request, identify each condition and action in plain English, then map it to the exact Java-bean property or method.
-        - If you're not certain which field or method to use (for example, "sales" could mean `totalExpectedSales` or `timeSlotExpectedSales`), politely ask for clarification:
-        > "Just to confirm, when you say 'sales', do you mean the restaurant's **total expected sales** or the **time slot expected sales**?"
-        - Likewise for actions: for example, if the user says assign, add, or set 6 employees" and EmployeeRecommendation class has different methods like `addRestaurantEmployees`, `addRestaurantExtraEmployees`, `setRestaurantEmployees`, and `setRestaurantExtraEmployees`, and you are not certain which method to use, ask:  
-        > "Would you like to use **add restaurant employees** or **add restaurant extra employees**, or should we **set the employees count instead**?"
-        - you must capture rule's salience/priority. If the user does not provide a salience, you should ask for it.
-        > e.g. "Just to confirm, what priority should I assign to this rule? The higher the number, the higher the priority. For example, if you want this rule to be executed before others, you can assign a higher number like 100. If you want it to be executed after others, you can assign a lower number like 1. If you don't have a specific priority in mind, I can assign a default priority of 50."
-        - If you captured all the necessary information (even from 1st user input or first followup), don't clarify anything else or ask for user confirmation to call the function, just call it.
-        - Send final refined user intent in natural language to the add function not in JSON format.
-        
-        Call the appropriate function once you have all the necessary information. 
-        
-=======
         java_classes_map = self.java_classes_map
         system_content = """
         You are a Drools rule assistant that helps users create, search, edit, and delete Drools rules in a natural, conversational way. 
@@ -135,55 +105,34 @@
         
         Call the appropriate function once you have all the necessary information. 
         
->>>>>>> 96e809af
         When clarifying user input or requesting additional information, use the following phrases: "do you mean", "which", "could you", "please clarify", "which one", "Just to confirm".
         
         Always respond in a helpful, conversational manner. 
         
         """
         java_classes_prompt = "\n**Java Class Information:**\n"
-<<<<<<< HEAD
         java_classes_prompt += (
             "You have access to the following Java class definitions:\n"
         )
 
-=======
-        java_classes_prompt += "You have access to the following Java class definitions:\n"
-        
->>>>>>> 96e809af
         for class_name, class_info in java_classes_map.items():
             package = class_info.get("package", "")
             methods = class_info.get("methods", [])
             fields = class_info.get("fields", [])
-<<<<<<< HEAD
 
             java_classes_prompt += f"\nClass: {class_name}\n"
             java_classes_prompt += f"Package: {package}\n"
 
-=======
-            
-            java_classes_prompt += f"\nClass: {class_name}\n"
-            java_classes_prompt += f"Package: {package}\n"
-            
->>>>>>> 96e809af
             if fields:
                 java_classes_prompt += "Fields:\n"
                 for field in fields:
                     java_classes_prompt += f"- {field}\n"
-<<<<<<< HEAD
-
-=======
-            
->>>>>>> 96e809af
+
             if methods:
                 java_classes_prompt += "Methods:\n"
                 for method in methods:
                     java_classes_prompt += f"- {method}\n"
-<<<<<<< HEAD
-
-=======
-        
->>>>>>> 96e809af
+
         system_content += java_classes_prompt
         self.messages.append({"role": "system", "content": system_content})
         logger.debug("System prompt added to messages")
@@ -191,93 +140,20 @@
     def _load_java_classes(self):
         """
         Load Java classes and their package, class name, and methods.
-<<<<<<< HEAD
-
-=======
-        
->>>>>>> 96e809af
+
         Returns:
             dict: Dictionary mapping class names to package, class name, and methods
         """
         try:
             # Import the map_java_classes function
             from utils.parse_java_classes import parse_java_classes
-<<<<<<< HEAD
-
-            if not self.java_dir or not os.path.exists(self.java_dir):
-                # Default mapping if Java directory not available
-                return {
-                    "RestaurantData": {
-                        "package": "com.myspace.resopsrecomms",
-                        "methods": [
-                            "getRestaurantSize()",
-                            "getTotalExpectedSales()",
-                            "getTimeSlotExpectedSales()",
-                            "getCurrentEmployees()",
-                            "getExtraEmployees()",
-                        ],
-                        "fields": [
-                            "restaurantSize",
-                            "totalExpectedSales",
-                            "timeSlotExpectedSales",
-                            "currentEmployees",
-                            "extraEmployees",
-                        ],
-                    },
-                    "EmployeeRecommendation": {
-                        "package": "com.myspace.resopsrecomms",
-                        "methods": [
-                            "addRestaurantEmployees(int count)",
-                            "addRestaurantExtraEmployees(int count)",
-                            "setRestaurantEmployees(int count)",
-                            "setRestaurantExtraEmployees(int count)",
-                            "getRequiredEmployees()",
-                            "getExtraEmployees()",
-                        ],
-                        "fields": ["requiredEmployees", "extraEmployees"],
-                    },
-                }
-
-=======
->>>>>>> 96e809af
+
             return parse_java_classes(self.java_dir)
         except ImportError:
             # If the module is not available, return default mapping
             return {
-<<<<<<< HEAD
-                "RestaurantData": {
-                    "package": "com.myspace.resopsrecomms",
-                    "methods": [
-                        "getRestaurantSize()",
-                        "getTotalExpectedSales()",
-                        "getTimeSlotExpectedSales()",
-                        "getCurrentEmployees()",
-                        "getExtraEmployees()",
-                    ],
-                    "fields": [
-                        "restaurantSize",
-                        "totalExpectedSales",
-                        "timeSlotExpectedSales",
-                        "currentEmployees",
-                        "extraEmployees",
-                    ],
-                },
-                "EmployeeRecommendation": {
-                    "package": "com.myspace.resopsrecomms",
-                    "methods": [
-                        "addRestaurantEmployees(int count)",
-                        "addRestaurantExtraEmployees(int count)",
-                        "setRestaurantEmployees(int count)",
-                        "setRestaurantExtraEmployees(int count)",
-                        "getRequiredEmployees()",
-                        "getExtraEmployees()",
-                    ],
-                    "fields": ["requiredEmployees", "extraEmployees"],
-                },
-=======
                 "RestaurantData": "com.myspace.resopsrecomms",
-                "EmployeeRecommendation": "com.myspace.resopsrecomms"
->>>>>>> 96e809af
+                "EmployeeRecommendation": "com.myspace.resopsrecomms",
             }
 
     @log_decorator("handle_message")
@@ -299,40 +175,24 @@
         functions = self._get_function_definitions()
 
         try:
-<<<<<<< HEAD
 
             while True:
 
-=======
-            
-            while True:
-                
->>>>>>> 96e809af
                 # Call OpenAI with function definitions
                 response = self.client.chat.completions.create(
                     model=self.model,
                     messages=self.messages,
                     functions=functions,
-<<<<<<< HEAD
                     function_call="auto",
                 )
 
                 # Extract the message
                 message = response.choices[0].message
 
-=======
-                    function_call="auto"
-                )
-            
-                # Extract the message
-                message = response.choices[0].message
-            
->>>>>>> 96e809af
                 # Handle function calls if present
                 if message.function_call:
                     print(f">> ASSISTANT WANTS TO CALL: {message.function_call.name}")
                     print(">> WITH ARGUMENTS:", message.function_call.arguments)
-<<<<<<< HEAD
 
                     function_response = self._handle_function_call(
                         message.function_call
@@ -367,43 +227,10 @@
                         model=self.model, messages=self.messages
                     )
 
-=======
-                    
-                    function_response = self._handle_function_call(message.function_call)
-                                        
-                    # Add function call and response to conversation
-                    self.messages.append({
-                        "role": "assistant", 
-                        "content": None, 
-                        "function_call": {
-                            "name": message.function_call.name,
-                            "arguments": message.function_call.arguments
-                        }
-                    })
-                    self.messages.append({
-                        "role": "function", 
-                        "name": message.function_call.name, 
-                        "content": json.dumps(function_response)
-                    })
-                    
-                    # Get final response from LLM
-                    followup = self.client.chat.completions.create(
-                        model=self.model,
-                        messages=self.messages
-                    )
-                    
-                    # now ask the LLM *once more* to turn that function output into a natural reply
-                    followup = self.client.chat.completions.create(
-                        model=self.model,
-                        messages=self.messages
-                    )
-                    
->>>>>>> 96e809af
                     reply = followup.choices[0].message.content
                     self.messages.append({"role": "assistant", "content": reply})
                     return reply
                 reply = message.content or ""
-<<<<<<< HEAD
                 if any(
                     phrase in reply.lower()
                     for phrase in (
@@ -415,11 +242,6 @@
                         "Just to confirm",
                     )
                 ):
-=======
-                if any(phrase in reply.lower() for phrase in (
-            "do you mean", "which", "could you", "please clarify", "which one", "Just to confirm"
-                )):
->>>>>>> 96e809af
                     # pass the question straight back to the user
                     self.messages.append({"role": "assistant", "content": reply})
                     return reply
@@ -427,17 +249,7 @@
                 self.messages.append({"role": "assistant", "content": reply})
                 logger.info("Final response generated")
                 return reply
-<<<<<<< HEAD
-
-            # If no function call, return the message content
-            logger.info("No function call detected, returning direct response")
-            reply = message.content
-            self.messages.append({"role": "assistant", "content": reply})
-            return reply
-
-=======
-            
->>>>>>> 96e809af
+
         except Exception as e:
             logger.error(f"Error processing message: {str(e)}", exc_info=True)
             error_message = f"Error processing message: {str(e)}"
